--- conflicted
+++ resolved
@@ -51,11 +51,8 @@
 
 let hasConfigurationCapability = false;
 let hasWorkspaceFolderCapability = false;
-<<<<<<< HEAD
-let rootUri = '';
-=======
 let rootUri: string | null = null;
->>>>>>> aed11540
+
 
 connection.onInitialize(async (params: InitializeParams) => {
     const capabilities = params.capabilities;
@@ -93,12 +90,7 @@
             },
         };
     } else {
-<<<<<<< HEAD
-        process.stderr.write("No hasWorkspaceFolderCapability in onInitialize().\n");
-        if (params.rootUri!=null) {
-=======
         if (params.rootUri) {
->>>>>>> aed11540
             rootUri = params.rootUri;
         }
     }
@@ -198,13 +190,7 @@
 }
 
 async function getWorkspaceFoldersSafe(): Promise<WorkspaceFolder[]> {
-<<<<<<< HEAD
-    process.stderr.write("Now in getWorkspaceFoldersSafe().\n");
     if (hasWorkspaceFolderCapability) {
-        process.stderr.write("getWorkspaceFoldersSafe() has hasWorkspaceFolderCapability.\n");
-=======
-    if (hasWorkspaceFolderCapability) {
->>>>>>> aed11540
         try {
             const workspaceFolders = await connection.workspace.getWorkspaceFolders();
             if (!workspaceFolders) {
@@ -216,20 +202,11 @@
             return [];
         }
     } else {
-<<<<<<< HEAD
-        process.stderr.write("No hasWorkspaceFolderCapability in getWorkspaceFoldersSafe() .\n");
-        if (rootUri!=null) {
-            const dummyFolder: WorkspaceFolder = {
-                    uri: rootUri,
-                    name: rootUri,
-            }
-=======
         if (rootUri) {
             const dummyFolder: WorkspaceFolder = {
                 uri: rootUri,
                 name: rootUri,
             };
->>>>>>> aed11540
             return [dummyFolder];
         } else {
             return [];
